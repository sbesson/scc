#!/usr/bin/env python
# -*- coding: utf-8 -*-

#
# Copyright (C) 2013-2014 University of Dundee & Open Microscopy Environment
# All Rights Reserved.
#
# This program is free software; you can redistribute it and/or modify
# it under the terms of the GNU General Public License as published by
# the Free Software Foundation; either version 2 of the License, or
# (at your option) any later version.
#
# This program is distributed in the hope that it will be useful,
# but WITHOUT ANY WARRANTY; without even the implied warranty of
# MERCHANTABILITY or FITNESS FOR A PARTICULAR PURPOSE.  See the
# GNU General Public License for more details.
#
# You should have received a copy of the GNU General Public License along
# with this program; if not, write to the Free Software Foundation, Inc.,
# 51 Franklin Street, Fifth Floor, Boston, MA 02110-1301 USA.

"""
Primary launching functions for omego. All Commands
which are present in the globals() of this module
will be presented to the user.
"""
from __future__ import print_function
from __future__ import absolute_import

import traceback
import sys

from yaclifw.framework import main, Stop
<<<<<<< HEAD
from .git import AlreadyMerged
from .git import CheckLabels
from .git import CheckMilestone
from .git import CheckPRs
from .git import CheckStatus
from .git import DeleteTags
from .git import ExternalIssues
from .git import Label
from .git import Merge
from .git import MilestoneCommand
from .git import Rate
from .git import Rebase
from .git import SetCommitStatus
from .git import TagRelease
from .git import Token
from .git import TravisMerge
from .git import UnsubscribedRepos
from .git import UpdateSubmodules
from .deploy import Deploy
from .version import Version
=======
from git import AlreadyMerged
from git import CheckLabels
from git import CheckMilestone
from git import CheckPRs
from git import CheckStatus
from git import DeleteTags
from git import ExternalIssues
from git import Label
from git import Merge
from git import MilestoneCommand
from git import PushCommand
from git import Rate
from git import Rebase
from git import SetCommitStatus
from git import TagRelease
from git import Token
from git import TravisMerge
from git import UnsubscribedRepos
from git import UpdateSubmodules
from deploy import Deploy
from version import Version
>>>>>>> 5fb2e13e


def entry_point():
    """
    External entry point which calls main() and
    if Stop is raised, calls sys.exit()
    """
    try:
        main("scc", items=[
            (AlreadyMerged.NAME, AlreadyMerged),
            (CheckLabels.NAME, CheckLabels),
            (CheckMilestone.NAME, CheckMilestone),
            (CheckPRs.NAME, CheckPRs),
            (CheckStatus.NAME, CheckStatus),
            (Deploy.NAME, Deploy),
            (DeleteTags.NAME, DeleteTags),
            (Label.NAME, Label),
            (ExternalIssues.NAME, ExternalIssues),
            (Merge.NAME, Merge),
            (MilestoneCommand.NAME, MilestoneCommand),
            (PushCommand.NAME, PushCommand),
            (Rate.NAME, Rate),
            (Rebase.NAME, Rebase),
            (SetCommitStatus.NAME, SetCommitStatus),
            (Token.NAME, Token),
            (TagRelease.NAME, TagRelease),
            (TravisMerge.NAME, TravisMerge),
            (Version.NAME, Version),
            (UnsubscribedRepos.NAME, UnsubscribedRepos),
            (UpdateSubmodules.NAME, UpdateSubmodules),
            ])
    except Stop as stop:
        print(stop, end=' ')
        sys.exit(stop.rc)
    except SystemExit:
        raise
    except KeyboardInterrupt:
        print("Cancelled")
        sys.exit(1)
    except Exception:
        traceback.print_exc()
        sys.exit(1)


if __name__ == "__main__":
    entry_point()<|MERGE_RESOLUTION|>--- conflicted
+++ resolved
@@ -31,7 +31,6 @@
 import sys
 
 from yaclifw.framework import main, Stop
-<<<<<<< HEAD
 from .git import AlreadyMerged
 from .git import CheckLabels
 from .git import CheckMilestone
@@ -42,6 +41,7 @@
 from .git import Label
 from .git import Merge
 from .git import MilestoneCommand
+from .git import PushCommand
 from .git import Rate
 from .git import Rebase
 from .git import SetCommitStatus
@@ -52,29 +52,6 @@
 from .git import UpdateSubmodules
 from .deploy import Deploy
 from .version import Version
-=======
-from git import AlreadyMerged
-from git import CheckLabels
-from git import CheckMilestone
-from git import CheckPRs
-from git import CheckStatus
-from git import DeleteTags
-from git import ExternalIssues
-from git import Label
-from git import Merge
-from git import MilestoneCommand
-from git import PushCommand
-from git import Rate
-from git import Rebase
-from git import SetCommitStatus
-from git import TagRelease
-from git import Token
-from git import TravisMerge
-from git import UnsubscribedRepos
-from git import UpdateSubmodules
-from deploy import Deploy
-from version import Version
->>>>>>> 5fb2e13e
 
 
 def entry_point():
